--- conflicted
+++ resolved
@@ -28,13 +28,8 @@
 fate-nellymoser: CMP = oneoff
 fate-nellymoser: REF = $(SAMPLES)/nellymoser/nellymoser.pcm
 
-<<<<<<< HEAD
 FATE_AUDIO += fate-ws_snd
 fate-ws_snd: CMD = md5 -i $(SAMPLES)/vqa/ws_snd.vqa -f s16le
 
 FATE_TESTS += $(FATE_AUDIO)
-fate-audio: $(FATE_AUDIO)
-=======
-FATE_TESTS += fate-ws_snd
-fate-ws_snd: CMD = md5 -i $(SAMPLES)/vqa/ws_snd.vqa -f s16le
->>>>>>> c57fe49d
+fate-audio: $(FATE_AUDIO)