--- conflicted
+++ resolved
@@ -2094,17 +2094,18 @@
                 return AVERROR(ENOMEM);
             }
             memcpy(codec->extradata, icodec->extradata, icodec->extradata_size);
-<<<<<<< HEAD
             codec->extradata_size= icodec->extradata_size;
 
             codec->time_base = ist->st->time_base;
-            if(!strcmp(os->oformat->name, "avi")) {
-                if(!copy_tb && av_q2d(icodec->time_base)*icodec->ticks_per_frame > 2*av_q2d(ist->st->time_base) && av_q2d(ist->st->time_base) < 1.0/500){
+            if(!strcmp(oc->oformat->name, "avi")) {
+                if (!copy_tb &&
+                    av_q2d(icodec->time_base)*icodec->ticks_per_frame > 2*av_q2d(ist->st->time_base) &&
+                    av_q2d(ist->st->time_base) < 1.0/500){
                     codec->time_base = icodec->time_base;
                     codec->time_base.num *= icodec->ticks_per_frame;
                     codec->time_base.den *= 2;
                 }
-            } else if(!(os->oformat->flags & AVFMT_VARIABLE_FPS)) {
+            } else if(!(oc->oformat->flags & AVFMT_VARIABLE_FPS)) {
                 if(!copy_tb && av_q2d(icodec->time_base)*icodec->ticks_per_frame > av_q2d(ist->st->time_base) && av_q2d(ist->st->time_base) < 1.0/500){
                     codec->time_base = icodec->time_base;
                     codec->time_base.num *= icodec->ticks_per_frame;
@@ -2112,18 +2113,6 @@
             }
             av_reduce(&codec->time_base.num, &codec->time_base.den,
                         codec->time_base.num, codec->time_base.den, INT_MAX);
-=======
-            codec->extradata_size = icodec->extradata_size;
-            if (!copy_tb &&
-                av_q2d(icodec->time_base)*icodec->ticks_per_frame > av_q2d(ist->st->time_base) &&
-                av_q2d(ist->st->time_base) < 1.0/500) {
-                codec->time_base      = icodec->time_base;
-                codec->time_base.num *= icodec->ticks_per_frame;
-                av_reduce(&codec->time_base.num, &codec->time_base.den,
-                          codec->time_base.num, codec->time_base.den, INT_MAX);
-            } else
-                codec->time_base = ist->st->time_base;
->>>>>>> a8fe9a72
 
             switch(codec->codec_type) {
             case AVMEDIA_TYPE_AUDIO:
@@ -2184,12 +2173,8 @@
                 if (codec->sample_fmt == AV_SAMPLE_FMT_NONE)
                     codec->sample_fmt = icodec->sample_fmt;
                 choose_sample_fmt(ost->st, ost->enc);
-<<<<<<< HEAD
+
                 if (!codec->channels) {
-=======
-
-                if (!codec->channels)
->>>>>>> a8fe9a72
                     codec->channels = icodec->channels;
                     codec->channel_layout = icodec->channel_layout;
                 }
@@ -2236,8 +2221,8 @@
                 }
                 codec->time_base = (AVRational){ost->frame_rate.den, ost->frame_rate.num};
                 if(   av_q2d(codec->time_base) < 0.001 && video_sync_method
-                   && (video_sync_method==1 || (video_sync_method<0 && !(os->oformat->flags & AVFMT_VARIABLE_FPS)))){
-                    av_log(os, AV_LOG_WARNING, "Frame rate very high for a muxer not effciciently supporting it.\n"
+                   && (video_sync_method==1 || (video_sync_method<0 && !(oc->oformat->flags & AVFMT_VARIABLE_FPS)))){
+                    av_log(oc, AV_LOG_WARNING, "Frame rate very high for a muxer not effciciently supporting it.\n"
                                                "Please consider specifiying a lower framerate, a different muxer or -vsync 2\n");
                 }
 
@@ -2284,14 +2269,9 @@
             }
         }
         if(codec->codec_type == AVMEDIA_TYPE_VIDEO){
-<<<<<<< HEAD
             /* maximum video buffer size is 6-bytes per pixel, plus DPX header size */
-            int size= codec->width * codec->height;
-            bit_buffer_size= FFMAX(bit_buffer_size, 6*size + 1664);
-=======
             int        size = codec->width * codec->height;
-            bit_buffer_size = FFMAX(bit_buffer_size, 6*size + 200);
->>>>>>> a8fe9a72
+            bit_buffer_size = FFMAX(bit_buffer_size, 6*size + 1664);
         }
     }
 
@@ -2372,13 +2352,8 @@
             ret = AVERROR(EINVAL);
             goto dump_format;
         }
-<<<<<<< HEAD
 //        assert_avoptions(output_files[i].opts);
-        if (strcmp(os->oformat->name, "rtp")) {
-=======
-        assert_avoptions(output_files[i].opts);
         if (strcmp(oc->oformat->name, "rtp")) {
->>>>>>> a8fe9a72
             want_sdp = 0;
         }
     }
