/*
 * amr file format
 * Copyright (c) 2001 ffmpeg project
 *
 * This file is part of FFmpeg.
 *
 * FFmpeg is free software; you can redistribute it and/or
 * modify it under the terms of the GNU Lesser General Public
 * License as published by the Free Software Foundation; either
 * version 2.1 of the License, or (at your option) any later version.
 *
 * FFmpeg is distributed in the hope that it will be useful,
 * but WITHOUT ANY WARRANTY; without even the implied warranty of
 * MERCHANTABILITY or FITNESS FOR A PARTICULAR PURPOSE.  See the GNU
 * Lesser General Public License for more details.
 *
 * You should have received a copy of the GNU Lesser General Public
 * License along with FFmpeg; if not, write to the Free Software
 * Foundation, Inc., 51 Franklin Street, Fifth Floor, Boston, MA 02110-1301 USA
 */

/*
Write and read amr data according to RFC3267, http://www.ietf.org/rfc/rfc3267.txt?number=3267

Only mono files are supported.

*/
#include "libavutil/avassert.h"
#include "avformat.h"
#include "internal.h"

static const char AMR_header[]   = "#!AMR\n";
static const char AMRWB_header[] = "#!AMR-WB\n";

#if CONFIG_AMR_MUXER
static int amr_write_header(AVFormatContext *s)
{
    AVIOContext    *pb  = s->pb;
    AVCodecContext *enc = s->streams[0]->codec;

    s->priv_data = NULL;

    if (enc->codec_id == CODEC_ID_AMR_NB) {
        avio_write(pb, AMR_header,   sizeof(AMR_header)   - 1); /* magic number */
    } else if (enc->codec_id == CODEC_ID_AMR_WB) {
        avio_write(pb, AMRWB_header, sizeof(AMRWB_header) - 1); /* magic number */
    } else {
        return -1;
    }
    avio_flush(pb);
    return 0;
}

static int amr_write_packet(AVFormatContext *s, AVPacket *pkt)
{
    avio_write(s->pb, pkt->data, pkt->size);
    avio_flush(s->pb);
    return 0;
}
#endif /* CONFIG_AMR_MUXER */

static int amr_probe(AVProbeData *p)
{
    // Only check for "#!AMR" which could be amr-wb, amr-nb.
    // This will also trigger multichannel files: "#!AMR_MC1.0\n" and
    // "#!AMR-WB_MC1.0\n" (not supported)

    if (!memcmp(p->buf, AMR_header, 5))
        return AVPROBE_SCORE_MAX;
    else
        return 0;
}

/* amr input */
static int amr_read_header(AVFormatContext *s)
{
    AVIOContext *pb = s->pb;
    AVStream *st;
    uint8_t header[9];

    avio_read(pb, header, 6);

    st = avformat_new_stream(s, NULL);
    if (!st)
        return AVERROR(ENOMEM);
    if (memcmp(header, AMR_header, 6)) {
        avio_read(pb, header + 6, 3);
        if (memcmp(header, AMRWB_header, 9)) {
            return -1;
        }

        st->codec->codec_tag   = MKTAG('s', 'a', 'w', 'b');
        st->codec->codec_id    = CODEC_ID_AMR_WB;
        st->codec->sample_rate = 16000;
    } else {
        st->codec->codec_tag   = MKTAG('s', 'a', 'm', 'r');
        st->codec->codec_id    = CODEC_ID_AMR_NB;
        st->codec->sample_rate = 8000;
    }
    st->codec->channels   = 1;
    st->codec->codec_type = AVMEDIA_TYPE_AUDIO;
    avpriv_set_pts_info(st, 64, 1, st->codec->sample_rate);

    return 0;
}

static int amr_read_packet(AVFormatContext *s, AVPacket *pkt)
{
    AVCodecContext *enc = s->streams[0]->codec;
    int read, size = 0, toc, mode;
    int64_t pos = avio_tell(s->pb);

<<<<<<< HEAD
    if (url_feof(s->pb))
    {
=======
    if (s->pb->eof_reached) {
>>>>>>> 5f26d4d4
        return AVERROR(EIO);
    }

    // FIXME this is wrong, this should rather be in a AVParset
    toc  = avio_r8(s->pb);
    mode = (toc >> 3) & 0x0F;

    if (enc->codec_id == CODEC_ID_AMR_NB) {
        static const uint8_t packed_size[16] = {
            12, 13, 15, 17, 19, 20, 26, 31, 5, 0, 0, 0, 0, 0, 0, 0
        };

        size = packed_size[mode] + 1;
    } else if(enc->codec_id == CODEC_ID_AMR_WB) {
        static uint8_t packed_size[16] = {
            18, 24, 33, 37, 41, 47, 51, 59, 61, 6, 6, 0, 0, 0, 1, 1
        };

<<<<<<< HEAD
        size=packed_size[mode];
    }
    else
        av_assert0(0);
=======
        size = packed_size[mode];
    } else {
        assert(0);
    }
>>>>>>> 5f26d4d4

    if (!size || av_new_packet(pkt, size))
        return AVERROR(EIO);

    /* Both AMR formats have 50 frames per second */
    s->streams[0]->codec->bit_rate = size*8*50;

    pkt->stream_index = 0;
    pkt->pos          = pos;
    pkt->data[0]      = toc;
    pkt->duration     = enc->codec_id == CODEC_ID_AMR_NB ? 160 : 320;
    read              = avio_read(s->pb, pkt->data + 1, size - 1);

    if (read != size - 1) {
        av_free_packet(pkt);
        return AVERROR(EIO);
    }

    return 0;
}

#if CONFIG_AMR_DEMUXER
AVInputFormat ff_amr_demuxer = {
    .name           = "amr",
    .long_name      = NULL_IF_CONFIG_SMALL("3GPP AMR file format"),
    .read_probe     = amr_probe,
    .read_header    = amr_read_header,
    .read_packet    = amr_read_packet,
    .flags          = AVFMT_GENERIC_INDEX,
};
#endif

#if CONFIG_AMR_MUXER
AVOutputFormat ff_amr_muxer = {
    .name              = "amr",
    .long_name         = NULL_IF_CONFIG_SMALL("3GPP AMR file format"),
    .mime_type         = "audio/amr",
    .extensions        = "amr",
    .audio_codec       = CODEC_ID_AMR_NB,
    .video_codec       = CODEC_ID_NONE,
    .write_header      = amr_write_header,
    .write_packet      = amr_write_packet,
};
#endif<|MERGE_RESOLUTION|>--- conflicted
+++ resolved
@@ -110,12 +110,7 @@
     int read, size = 0, toc, mode;
     int64_t pos = avio_tell(s->pb);
 
-<<<<<<< HEAD
-    if (url_feof(s->pb))
-    {
-=======
-    if (s->pb->eof_reached) {
->>>>>>> 5f26d4d4
+    if (url_feof(s->pb)) {
         return AVERROR(EIO);
     }
 
@@ -134,17 +129,10 @@
             18, 24, 33, 37, 41, 47, 51, 59, 61, 6, 6, 0, 0, 0, 1, 1
         };
 
-<<<<<<< HEAD
-        size=packed_size[mode];
-    }
-    else
-        av_assert0(0);
-=======
         size = packed_size[mode];
     } else {
-        assert(0);
+        av_assert0(0);
     }
->>>>>>> 5f26d4d4
 
     if (!size || av_new_packet(pkt, size))
         return AVERROR(EIO);
