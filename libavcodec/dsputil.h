/*
 * DSP utils
 * Copyright (c) 2000, 2001, 2002 Fabrice Bellard
 * Copyright (c) 2002-2004 Michael Niedermayer <michaelni@gmx.at>
 *
 * This file is part of FFmpeg.
 *
 * FFmpeg is free software; you can redistribute it and/or
 * modify it under the terms of the GNU Lesser General Public
 * License as published by the Free Software Foundation; either
 * version 2.1 of the License, or (at your option) any later version.
 *
 * FFmpeg is distributed in the hope that it will be useful,
 * but WITHOUT ANY WARRANTY; without even the implied warranty of
 * MERCHANTABILITY or FITNESS FOR A PARTICULAR PURPOSE.  See the GNU
 * Lesser General Public License for more details.
 *
 * You should have received a copy of the GNU Lesser General Public
 * License along with FFmpeg; if not, write to the Free Software
 * Foundation, Inc., 51 Franklin Street, Fifth Floor, Boston, MA 02110-1301 USA
 */

/**
 * @file
 * DSP utils.
 * note, many functions in here may use MMX which trashes the FPU state, it is
 * absolutely necessary to call emms_c() between dsp & float/double code
 */

#ifndef AVCODEC_DSPUTIL_H
#define AVCODEC_DSPUTIL_H

#include "libavutil/intreadwrite.h"
#include "avcodec.h"


//#define DEBUG
/* dct code */
typedef short DCTELEM;

void ff_fdct_ifast (DCTELEM *data);
void ff_fdct_ifast248 (DCTELEM *data);
void ff_jpeg_fdct_islow_8(DCTELEM *data);
void ff_jpeg_fdct_islow_10(DCTELEM *data);
void ff_fdct248_islow_8(DCTELEM *data);
void ff_fdct248_islow_10(DCTELEM *data);

void ff_j_rev_dct (DCTELEM *data);
void ff_j_rev_dct4 (DCTELEM *data);
void ff_j_rev_dct2 (DCTELEM *data);
void ff_j_rev_dct1 (DCTELEM *data);
void ff_wmv2_idct_c(DCTELEM *data);

void ff_fdct_mmx(DCTELEM *block);
void ff_fdct_mmxext(DCTELEM *block);
void ff_fdct_sse2(DCTELEM *block);

#define H264_IDCT(depth) \
void ff_h264_idct8_add_ ## depth ## _c(uint8_t *dst, DCTELEM *block, int stride);\
void ff_h264_idct_add_ ## depth ## _c(uint8_t *dst, DCTELEM *block, int stride);\
void ff_h264_idct8_dc_add_ ## depth ## _c(uint8_t *dst, DCTELEM *block, int stride);\
void ff_h264_idct_dc_add_ ## depth ## _c(uint8_t *dst, DCTELEM *block, int stride);\
void ff_h264_idct_add16_ ## depth ## _c(uint8_t *dst, const int *blockoffset, DCTELEM *block, int stride, const uint8_t nnzc[6*8]);\
void ff_h264_idct_add16intra_ ## depth ## _c(uint8_t *dst, const int *blockoffset, DCTELEM *block, int stride, const uint8_t nnzc[6*8]);\
void ff_h264_idct8_add4_ ## depth ## _c(uint8_t *dst, const int *blockoffset, DCTELEM *block, int stride, const uint8_t nnzc[6*8]);\
void ff_h264_idct_add8_422_ ## depth ## _c(uint8_t **dest, const int *blockoffset, DCTELEM *block, int stride, const uint8_t nnzc[6*8]);\
void ff_h264_idct_add8_ ## depth ## _c(uint8_t **dest, const int *blockoffset, DCTELEM *block, int stride, const uint8_t nnzc[6*8]);\
void ff_h264_luma_dc_dequant_idct_ ## depth ## _c(DCTELEM *output, DCTELEM *input, int qmul);\
void ff_h264_chroma422_dc_dequant_idct_ ## depth ## _c(DCTELEM *block, int qmul);\
void ff_h264_chroma_dc_dequant_idct_ ## depth ## _c(DCTELEM *block, int qmul);

H264_IDCT( 8)
H264_IDCT( 9)
H264_IDCT(10)
H264_IDCT(12)
H264_IDCT(14)

void ff_svq3_luma_dc_dequant_idct_c(DCTELEM *output, DCTELEM *input, int qp);
void ff_svq3_add_idct_c(uint8_t *dst, DCTELEM *block, int stride, int qp, int dc);

/* encoding scans */
extern const uint8_t ff_alternate_horizontal_scan[64];
extern const uint8_t ff_alternate_vertical_scan[64];
extern const uint8_t ff_zigzag_direct[64];
extern const uint8_t ff_zigzag248_direct[64];

/* pixel operations */
#define MAX_NEG_CROP 1024

/* temporary */
extern uint32_t ff_squareTbl[512];
extern uint8_t ff_cropTbl[256 + 2 * MAX_NEG_CROP];

#define PUTAVG_PIXELS(depth)\
void ff_put_pixels8x8_ ## depth ## _c(uint8_t *dst, uint8_t *src, int stride);\
void ff_avg_pixels8x8_ ## depth ## _c(uint8_t *dst, uint8_t *src, int stride);\
void ff_put_pixels16x16_ ## depth ## _c(uint8_t *dst, uint8_t *src, int stride);\
void ff_avg_pixels16x16_ ## depth ## _c(uint8_t *dst, uint8_t *src, int stride);

PUTAVG_PIXELS( 8)
PUTAVG_PIXELS( 9)
PUTAVG_PIXELS(10)
PUTAVG_PIXELS(12)
PUTAVG_PIXELS(14)

#define ff_put_pixels8x8_c ff_put_pixels8x8_8_c
#define ff_avg_pixels8x8_c ff_avg_pixels8x8_8_c
#define ff_put_pixels16x16_c ff_put_pixels16x16_8_c
#define ff_avg_pixels16x16_c ff_avg_pixels16x16_8_c

/* RV40 functions */
void ff_put_rv40_qpel16_mc33_c(uint8_t *dst, uint8_t *src, int stride);
void ff_avg_rv40_qpel16_mc33_c(uint8_t *dst, uint8_t *src, int stride);
void ff_put_rv40_qpel8_mc33_c(uint8_t *dst, uint8_t *src, int stride);
void ff_avg_rv40_qpel8_mc33_c(uint8_t *dst, uint8_t *src, int stride);

/* 1/2^n downscaling functions from imgconvert.c */
void ff_shrink22(uint8_t *dst, int dst_wrap, const uint8_t *src, int src_wrap, int width, int height);
void ff_shrink44(uint8_t *dst, int dst_wrap, const uint8_t *src, int src_wrap, int width, int height);
void ff_shrink88(uint8_t *dst, int dst_wrap, const uint8_t *src, int src_wrap, int width, int height);

void ff_gmc_c(uint8_t *dst, uint8_t *src, int stride, int h, int ox, int oy,
              int dxx, int dxy, int dyx, int dyy, int shift, int r, int width, int height);

/* minimum alignment rules ;)
If you notice errors in the align stuff, need more alignment for some ASM code
for some CPU or need to use a function with less aligned data then send a mail
to the ffmpeg-devel mailing list, ...

!warning These alignments might not match reality, (missing attribute((align))
stuff somewhere possible).
I (Michael) did not check them, these are just the alignments which I think
could be reached easily ...

!future video codecs might need functions with less strict alignment
*/

/*
void get_pixels_c(DCTELEM *block, const uint8_t *pixels, int line_size);
void diff_pixels_c(DCTELEM *block, const uint8_t *s1, const uint8_t *s2, int stride);
void put_pixels_clamped_c(const DCTELEM *block, uint8_t *pixels, int line_size);
void add_pixels_clamped_c(const DCTELEM *block, uint8_t *pixels, int line_size);
void clear_blocks_c(DCTELEM *blocks);
*/

/* add and put pixel (decoding) */
// blocksizes for op_pixels_func are 8x4,8x8 16x8 16x16
//h for op_pixels_func is limited to {width/2, width} but never larger than 16 and never smaller than 4
typedef void (*op_pixels_func)(uint8_t *block/*align width (8 or 16)*/, const uint8_t *pixels/*align 1*/, int line_size, int h);
typedef void (*tpel_mc_func)(uint8_t *block/*align width (8 or 16)*/, const uint8_t *pixels/*align 1*/, int line_size, int w, int h);
typedef void (*qpel_mc_func)(uint8_t *dst/*align width (8 or 16)*/, uint8_t *src/*align 1*/, int stride);
typedef void (*h264_chroma_mc_func)(uint8_t *dst/*align 8*/, uint8_t *src/*align 1*/, int srcStride, int h, int x, int y);

typedef void (*op_fill_func)(uint8_t *block/*align width (8 or 16)*/, uint8_t value, int line_size, int h);

#define DEF_OLD_QPEL(name)\
void ff_put_        ## name (uint8_t *dst/*align width (8 or 16)*/, uint8_t *src/*align 1*/, int stride);\
void ff_put_no_rnd_ ## name (uint8_t *dst/*align width (8 or 16)*/, uint8_t *src/*align 1*/, int stride);\
void ff_avg_        ## name (uint8_t *dst/*align width (8 or 16)*/, uint8_t *src/*align 1*/, int stride);

DEF_OLD_QPEL(qpel16_mc11_old_c)
DEF_OLD_QPEL(qpel16_mc31_old_c)
DEF_OLD_QPEL(qpel16_mc12_old_c)
DEF_OLD_QPEL(qpel16_mc32_old_c)
DEF_OLD_QPEL(qpel16_mc13_old_c)
DEF_OLD_QPEL(qpel16_mc33_old_c)
DEF_OLD_QPEL(qpel8_mc11_old_c)
DEF_OLD_QPEL(qpel8_mc31_old_c)
DEF_OLD_QPEL(qpel8_mc12_old_c)
DEF_OLD_QPEL(qpel8_mc32_old_c)
DEF_OLD_QPEL(qpel8_mc13_old_c)
DEF_OLD_QPEL(qpel8_mc33_old_c)

#define CALL_2X_PIXELS(a, b, n)\
static void a(uint8_t *block, const uint8_t *pixels, int line_size, int h){\
    b(block  , pixels  , line_size, h);\
    b(block+n, pixels+n, line_size, h);\
}

/* motion estimation */
// h is limited to {width/2, width, 2*width} but never larger than 16 and never smaller than 2
// although currently h<4 is not used as functions with width <8 are neither used nor implemented
typedef int (*me_cmp_func)(void /*MpegEncContext*/ *s, uint8_t *blk1/*align width (8 or 16)*/, uint8_t *blk2/*align 1*/, int line_size, int h)/* __attribute__ ((const))*/;

/**
 * Scantable.
 */
typedef struct ScanTable{
    const uint8_t *scantable;
    uint8_t permutated[64];
    uint8_t raster_end[64];
} ScanTable;

void ff_init_scantable(uint8_t *, ScanTable *st, const uint8_t *src_scantable);
void ff_init_scantable_permutation(uint8_t *idct_permutation,
                                   int idct_permutation_type);

<<<<<<< HEAD
#define EMULATED_EDGE(depth) \
void ff_emulated_edge_mc_ ## depth (uint8_t *buf, const uint8_t *src, int linesize,\
                         int block_w, int block_h,\
                         int src_x, int src_y, int w, int h);

EMULATED_EDGE(8)
EMULATED_EDGE(9)
EMULATED_EDGE(10)
EMULATED_EDGE(12)
EMULATED_EDGE(14)

=======
>>>>>>> 6906b193
/**
 * DSPContext.
 */
typedef struct DSPContext {
    /**
     * Size of DCT coefficients.
     */
    int dct_bits;

    /* pixel ops : interface with DCT */
    void (*get_pixels)(DCTELEM *block/*align 16*/, const uint8_t *pixels/*align 8*/, int line_size);
    void (*diff_pixels)(DCTELEM *block/*align 16*/, const uint8_t *s1/*align 8*/, const uint8_t *s2/*align 8*/, int stride);
    void (*put_pixels_clamped)(const DCTELEM *block/*align 16*/, uint8_t *pixels/*align 8*/, int line_size);
    void (*put_signed_pixels_clamped)(const DCTELEM *block/*align 16*/, uint8_t *pixels/*align 8*/, int line_size);
    void (*add_pixels_clamped)(const DCTELEM *block/*align 16*/, uint8_t *pixels/*align 8*/, int line_size);
    void (*add_pixels8)(uint8_t *pixels, DCTELEM *block, int line_size);
    void (*add_pixels4)(uint8_t *pixels, DCTELEM *block, int line_size);
    int (*sum_abs_dctelem)(DCTELEM *block/*align 16*/);
    /**
     * translational global motion compensation.
     */
    void (*gmc1)(uint8_t *dst/*align 8*/, uint8_t *src/*align 1*/, int srcStride, int h, int x16, int y16, int rounder);
    /**
     * global motion compensation.
     */
    void (*gmc )(uint8_t *dst/*align 8*/, uint8_t *src/*align 1*/, int stride, int h, int ox, int oy,
                    int dxx, int dxy, int dyx, int dyy, int shift, int r, int width, int height);
    void (*clear_block)(DCTELEM *block/*align 16*/);
    void (*clear_blocks)(DCTELEM *blocks/*align 16*/);
    int (*pix_sum)(uint8_t * pix, int line_size);
    int (*pix_norm1)(uint8_t * pix, int line_size);
// 16x16 8x8 4x4 2x2 16x8 8x4 4x2 8x16 4x8 2x4

    me_cmp_func sad[6]; /* identical to pix_absAxA except additional void * */
    me_cmp_func sse[6];
    me_cmp_func hadamard8_diff[6];
    me_cmp_func dct_sad[6];
    me_cmp_func quant_psnr[6];
    me_cmp_func bit[6];
    me_cmp_func rd[6];
    me_cmp_func vsad[6];
    me_cmp_func vsse[6];
    me_cmp_func nsse[6];
    me_cmp_func w53[6];
    me_cmp_func w97[6];
    me_cmp_func dct_max[6];
    me_cmp_func dct264_sad[6];

    me_cmp_func me_pre_cmp[6];
    me_cmp_func me_cmp[6];
    me_cmp_func me_sub_cmp[6];
    me_cmp_func mb_cmp[6];
    me_cmp_func ildct_cmp[6]; //only width 16 used
    me_cmp_func frame_skip_cmp[6]; //only width 8 used

    int (*ssd_int8_vs_int16)(const int8_t *pix1, const int16_t *pix2,
                             int size);

    /**
     * Halfpel motion compensation with rounding (a+b+1)>>1.
     * this is an array[4][4] of motion compensation functions for 4
     * horizontal blocksizes (8,16) and the 4 halfpel positions<br>
     * *pixels_tab[ 0->16xH 1->8xH ][ xhalfpel + 2*yhalfpel ]
     * @param block destination where the result is stored
     * @param pixels source
     * @param line_size number of bytes in a horizontal line of block
     * @param h height
     */
    op_pixels_func put_pixels_tab[4][4];

    /**
     * Halfpel motion compensation with rounding (a+b+1)>>1.
     * This is an array[4][4] of motion compensation functions for 4
     * horizontal blocksizes (8,16) and the 4 halfpel positions<br>
     * *pixels_tab[ 0->16xH 1->8xH ][ xhalfpel + 2*yhalfpel ]
     * @param block destination into which the result is averaged (a+b+1)>>1
     * @param pixels source
     * @param line_size number of bytes in a horizontal line of block
     * @param h height
     */
    op_pixels_func avg_pixels_tab[4][4];

    /**
     * Halfpel motion compensation with no rounding (a+b)>>1.
     * this is an array[2][4] of motion compensation functions for 2
     * horizontal blocksizes (8,16) and the 4 halfpel positions<br>
     * *pixels_tab[ 0->16xH 1->8xH ][ xhalfpel + 2*yhalfpel ]
     * @param block destination where the result is stored
     * @param pixels source
     * @param line_size number of bytes in a horizontal line of block
     * @param h height
     */
    op_pixels_func put_no_rnd_pixels_tab[4][4];

    /**
     * Halfpel motion compensation with no rounding (a+b)>>1.
     * this is an array[2][4] of motion compensation functions for 2
     * horizontal blocksizes (8,16) and the 4 halfpel positions<br>
     * *pixels_tab[ 0->16xH 1->8xH ][ xhalfpel + 2*yhalfpel ]
     * @param block destination into which the result is averaged (a+b)>>1
     * @param pixels source
     * @param line_size number of bytes in a horizontal line of block
     * @param h height
     */
    op_pixels_func avg_no_rnd_pixels_tab[4][4];

    void (*put_no_rnd_pixels_l2[2])(uint8_t *block/*align width (8 or 16)*/, const uint8_t *a/*align 1*/, const uint8_t *b/*align 1*/, int line_size, int h);

    /**
     * Thirdpel motion compensation with rounding (a+b+1)>>1.
     * this is an array[12] of motion compensation functions for the 9 thirdpe
     * positions<br>
     * *pixels_tab[ xthirdpel + 4*ythirdpel ]
     * @param block destination where the result is stored
     * @param pixels source
     * @param line_size number of bytes in a horizontal line of block
     * @param h height
     */
    tpel_mc_func put_tpel_pixels_tab[11]; //FIXME individual func ptr per width?
    tpel_mc_func avg_tpel_pixels_tab[11]; //FIXME individual func ptr per width?

    qpel_mc_func put_qpel_pixels_tab[2][16];
    qpel_mc_func avg_qpel_pixels_tab[2][16];
    qpel_mc_func put_no_rnd_qpel_pixels_tab[2][16];
    qpel_mc_func avg_no_rnd_qpel_pixels_tab[2][16];
    qpel_mc_func put_mspel_pixels_tab[8];

    /**
     * h264 Chroma MC
     */
    h264_chroma_mc_func put_h264_chroma_pixels_tab[3];
    h264_chroma_mc_func avg_h264_chroma_pixels_tab[3];

    qpel_mc_func put_h264_qpel_pixels_tab[4][16];
    qpel_mc_func avg_h264_qpel_pixels_tab[4][16];

    qpel_mc_func put_2tap_qpel_pixels_tab[4][16];
    qpel_mc_func avg_2tap_qpel_pixels_tab[4][16];

    me_cmp_func pix_abs[2][4];

    /* huffyuv specific */
    void (*add_bytes)(uint8_t *dst/*align 16*/, uint8_t *src/*align 16*/, int w);
    void (*diff_bytes)(uint8_t *dst/*align 16*/, const uint8_t *src1/*align 16*/, const uint8_t *src2/*align 1*/,int w);
    /**
     * subtract huffyuv's variant of median prediction
     * note, this might read from src1[-1], src2[-1]
     */
    void (*sub_hfyu_median_prediction)(uint8_t *dst, const uint8_t *src1, const uint8_t *src2, int w, int *left, int *left_top);
    void (*add_hfyu_median_prediction)(uint8_t *dst, const uint8_t *top, const uint8_t *diff, int w, int *left, int *left_top);
    int  (*add_hfyu_left_prediction)(uint8_t *dst, const uint8_t *src, int w, int left);
    void (*add_hfyu_left_prediction_bgr32)(uint8_t *dst, const uint8_t *src, int w, int *red, int *green, int *blue, int *alpha);
    /* this might write to dst[w] */
    void (*bswap_buf)(uint32_t *dst, const uint32_t *src, int w);
    void (*bswap16_buf)(uint16_t *dst, const uint16_t *src, int len);

    void (*h263_v_loop_filter)(uint8_t *src, int stride, int qscale);
    void (*h263_h_loop_filter)(uint8_t *src, int stride, int qscale);

    void (*h261_loop_filter)(uint8_t *src, int stride);

    /* assume len is a multiple of 4, and arrays are 16-byte aligned */
    void (*vorbis_inverse_coupling)(float *mag, float *ang, int blocksize);
    /* assume len is a multiple of 16, and arrays are 32-byte aligned */
    void (*vector_fmul_reverse)(float *dst, const float *src0, const float *src1, int len);
    /* assume len is a multiple of 8, and src arrays are 16-byte aligned */
    void (*vector_fmul_add)(float *dst, const float *src0, const float *src1, const float *src2, int len);
    /* assume len is a multiple of 4, and arrays are 16-byte aligned */
    void (*vector_fmul_window)(float *dst, const float *src0, const float *src1, const float *win, int len);
    /* assume len is a multiple of 8, and arrays are 16-byte aligned */
    void (*vector_clipf)(float *dst /* align 16 */, const float *src /* align 16 */, float min, float max, int len /* align 16 */);
    /**
     * Calculate the scalar product of two vectors of floats.
     * @param v1  first vector, 16-byte aligned
     * @param v2  second vector, 16-byte aligned
     * @param len length of vectors, multiple of 4
     */
    float (*scalarproduct_float)(const float *v1, const float *v2, int len);
    /**
     * Calculate the sum and difference of two vectors of floats.
     * @param v1  first input vector, sum output, 16-byte aligned
     * @param v2  second input vector, difference output, 16-byte aligned
     * @param len length of vectors, multiple of 4
     */
    void (*butterflies_float)(float *av_restrict v1, float *av_restrict v2, int len);

    /**
     * Calculate the sum and difference of two vectors of floats and interleave
     * results into a separate output vector of floats, with each sum
     * positioned before the corresponding difference.
     *
     * @param dst  output vector
     *             constraints: 16-byte aligned
     * @param src0 first input vector
     *             constraints: 32-byte aligned
     * @param src1 second input vector
     *             constraints: 32-byte aligned
     * @param len  number of elements in the input
     *             constraints: multiple of 8
     */
    void (*butterflies_float_interleave)(float *dst, const float *src0,
                                         const float *src1, int len);

    /* (I)DCT */
    void (*fdct)(DCTELEM *block/* align 16*/);
    void (*fdct248)(DCTELEM *block/* align 16*/);

    /* IDCT really*/
    void (*idct)(DCTELEM *block/* align 16*/);

    /**
     * block -> idct -> clip to unsigned 8 bit -> dest.
     * (-1392, 0, 0, ...) -> idct -> (-174, -174, ...) -> put -> (0, 0, ...)
     * @param line_size size in bytes of a horizontal line of dest
     */
    void (*idct_put)(uint8_t *dest/*align 8*/, int line_size, DCTELEM *block/*align 16*/);

    /**
     * block -> idct -> add dest -> clip to unsigned 8 bit -> dest.
     * @param line_size size in bytes of a horizontal line of dest
     */
    void (*idct_add)(uint8_t *dest/*align 8*/, int line_size, DCTELEM *block/*align 16*/);

    /**
     * idct input permutation.
     * several optimized IDCTs need a permutated input (relative to the normal order of the reference
     * IDCT)
     * this permutation must be performed before the idct_put/add, note, normally this can be merged
     * with the zigzag/alternate scan<br>
     * an example to avoid confusion:
     * - (->decode coeffs -> zigzag reorder -> dequant -> reference idct ->...)
     * - (x -> reference dct -> reference idct -> x)
     * - (x -> reference dct -> simple_mmx_perm = idct_permutation -> simple_idct_mmx -> x)
     * - (->decode coeffs -> zigzag reorder -> simple_mmx_perm -> dequant -> simple_idct_mmx ->...)
     */
    uint8_t idct_permutation[64];
    int idct_permutation_type;
#define FF_NO_IDCT_PERM 1
#define FF_LIBMPEG2_IDCT_PERM 2
#define FF_SIMPLE_IDCT_PERM 3
#define FF_TRANSPOSE_IDCT_PERM 4
#define FF_PARTTRANS_IDCT_PERM 5
#define FF_SSE2_IDCT_PERM 6

    int (*try_8x8basis)(int16_t rem[64], int16_t weight[64], int16_t basis[64], int scale);
    void (*add_8x8basis)(int16_t rem[64], int16_t basis[64], int scale);
#define BASIS_SHIFT 16
#define RECON_SHIFT 6

    void (*draw_edges)(uint8_t *buf, int wrap, int width, int height, int w, int h, int sides);
#define EDGE_WIDTH 16
#define EDGE_TOP    1
#define EDGE_BOTTOM 2

    void (*shrink[4])(uint8_t *dst, int dst_wrap, const uint8_t *src, int src_wrap, int width, int height);

    /**
     * Calculate scalar product of two vectors.
     * @param len length of vectors, should be multiple of 16
     */
    int32_t (*scalarproduct_int16)(const int16_t *v1, const int16_t *v2/*align 16*/, int len);
    /* ape functions */
    /**
     * Calculate scalar product of v1 and v2,
     * and v1[i] += v3[i] * mul
     * @param len length of vectors, should be multiple of 16
     */
    int32_t (*scalarproduct_and_madd_int16)(int16_t *v1/*align 16*/, const int16_t *v2, const int16_t *v3, int len, int mul);

    /**
     * Apply symmetric window in 16-bit fixed-point.
     * @param output destination array
     *               constraints: 16-byte aligned
     * @param input  source array
     *               constraints: 16-byte aligned
     * @param window window array
     *               constraints: 16-byte aligned, at least len/2 elements
     * @param len    full window length
     *               constraints: multiple of ? greater than zero
     */
    void (*apply_window_int16)(int16_t *output, const int16_t *input,
                               const int16_t *window, unsigned int len);

    /**
     * Clip each element in an array of int32_t to a given minimum and maximum value.
     * @param dst  destination array
     *             constraints: 16-byte aligned
     * @param src  source array
     *             constraints: 16-byte aligned
     * @param min  minimum value
     *             constraints: must be in the range [-(1 << 24), 1 << 24]
     * @param max  maximum value
     *             constraints: must be in the range [-(1 << 24), 1 << 24]
     * @param len  number of elements in the array
     *             constraints: multiple of 32 greater than zero
     */
    void (*vector_clip_int32)(int32_t *dst, const int32_t *src, int32_t min,
                              int32_t max, unsigned int len);

    op_fill_func fill_block_tab[2];
} DSPContext;

void ff_dsputil_static_init(void);
void ff_dsputil_init(DSPContext* p, AVCodecContext *avctx);
attribute_deprecated void dsputil_init(DSPContext* c, AVCodecContext *avctx);

int ff_check_alignment(void);

/**
 * Return the scalar product of two vectors.
 *
 * @param v1  first input vector
 * @param v2  first input vector
 * @param len number of elements
 *
 * @return sum of elementwise products
 */
float ff_scalarproduct_float_c(const float *v1, const float *v2, int len);

/**
 * permute block according to permuatation.
 * @param last last non zero element in scantable order
 */
void ff_block_permute(DCTELEM *block, uint8_t *permutation, const uint8_t *scantable, int last);

void ff_set_cmp(DSPContext* c, me_cmp_func *cmp, int type);

#define         BYTE_VEC32(c)   ((c)*0x01010101UL)
#define         BYTE_VEC64(c)   ((c)*0x0001000100010001UL)

static inline uint32_t rnd_avg32(uint32_t a, uint32_t b)
{
    return (a | b) - (((a ^ b) & ~BYTE_VEC32(0x01)) >> 1);
}

static inline uint32_t no_rnd_avg32(uint32_t a, uint32_t b)
{
    return (a & b) + (((a ^ b) & ~BYTE_VEC32(0x01)) >> 1);
}

static inline uint64_t rnd_avg64(uint64_t a, uint64_t b)
{
    return (a | b) - (((a ^ b) & ~BYTE_VEC64(0x01)) >> 1);
}

static inline uint64_t no_rnd_avg64(uint64_t a, uint64_t b)
{
    return (a & b) + (((a ^ b) & ~BYTE_VEC64(0x01)) >> 1);
}

static inline int get_penalty_factor(int lambda, int lambda2, int type){
    switch(type&0xFF){
    default:
    case FF_CMP_SAD:
        return lambda>>FF_LAMBDA_SHIFT;
    case FF_CMP_DCT:
        return (3*lambda)>>(FF_LAMBDA_SHIFT+1);
    case FF_CMP_W53:
        return (4*lambda)>>(FF_LAMBDA_SHIFT);
    case FF_CMP_W97:
        return (2*lambda)>>(FF_LAMBDA_SHIFT);
    case FF_CMP_SATD:
    case FF_CMP_DCT264:
        return (2*lambda)>>FF_LAMBDA_SHIFT;
    case FF_CMP_RD:
    case FF_CMP_PSNR:
    case FF_CMP_SSE:
    case FF_CMP_NSSE:
        return lambda2>>FF_LAMBDA_SHIFT;
    case FF_CMP_BIT:
        return 1;
    }
}

void ff_dsputil_init_alpha(DSPContext* c, AVCodecContext *avctx);
void ff_dsputil_init_arm(DSPContext* c, AVCodecContext *avctx);
void ff_dsputil_init_bfin(DSPContext* c, AVCodecContext *avctx);
void ff_dsputil_init_mmx(DSPContext* c, AVCodecContext *avctx);
void ff_dsputil_init_ppc(DSPContext* c, AVCodecContext *avctx);
void ff_dsputil_init_sh4(DSPContext* c, AVCodecContext *avctx);
void ff_dsputil_init_vis(DSPContext* c, AVCodecContext *avctx);
void ff_dsputil_init_mips(DSPContext* c, AVCodecContext *avctx);

void ff_dsputil_init_dwt(DSPContext *c);

#if (ARCH_ARM && HAVE_NEON) || ARCH_PPC || HAVE_MMX
#   define STRIDE_ALIGN 16
#else
#   define STRIDE_ALIGN 8
#endif

// Some broken preprocessors need a second expansion
// to be forced to tokenize __VA_ARGS__
#define E(x) x

#define LOCAL_ALIGNED_A(a, t, v, s, o, ...)             \
    uint8_t la_##v[sizeof(t s o) + (a)];                \
    t (*v) o = (void *)FFALIGN((uintptr_t)la_##v, a)

#define LOCAL_ALIGNED_D(a, t, v, s, o, ...)             \
    DECLARE_ALIGNED(a, t, la_##v) s o;                  \
    t (*v) o = la_##v

#define LOCAL_ALIGNED(a, t, v, ...) E(LOCAL_ALIGNED_A(a, t, v, __VA_ARGS__,,))

#if HAVE_LOCAL_ALIGNED_8
#   define LOCAL_ALIGNED_8(t, v, ...) E(LOCAL_ALIGNED_D(8, t, v, __VA_ARGS__,,))
#else
#   define LOCAL_ALIGNED_8(t, v, ...) LOCAL_ALIGNED(8, t, v, __VA_ARGS__)
#endif

#if HAVE_LOCAL_ALIGNED_16
#   define LOCAL_ALIGNED_16(t, v, ...) E(LOCAL_ALIGNED_D(16, t, v, __VA_ARGS__,,))
#else
#   define LOCAL_ALIGNED_16(t, v, ...) LOCAL_ALIGNED(16, t, v, __VA_ARGS__)
#endif

#define WRAPPER8_16_SQ(name8, name16)\
static int name16(void /*MpegEncContext*/ *s, uint8_t *dst, uint8_t *src, int stride, int h){\
    int score=0;\
    score +=name8(s, dst           , src           , stride, 8);\
    score +=name8(s, dst+8         , src+8         , stride, 8);\
    if(h==16){\
        dst += 8*stride;\
        src += 8*stride;\
        score +=name8(s, dst           , src           , stride, 8);\
        score +=name8(s, dst+8         , src+8         , stride, 8);\
    }\
    return score;\
}


static inline void copy_block2(uint8_t *dst, const uint8_t *src, int dstStride, int srcStride, int h)
{
    int i;
    for(i=0; i<h; i++)
    {
        AV_COPY16U(dst, src);
        dst+=dstStride;
        src+=srcStride;
    }
}

static inline void copy_block4(uint8_t *dst, const uint8_t *src, int dstStride, int srcStride, int h)
{
    int i;
    for(i=0; i<h; i++)
    {
        AV_COPY32U(dst, src);
        dst+=dstStride;
        src+=srcStride;
    }
}

static inline void copy_block8(uint8_t *dst, const uint8_t *src, int dstStride, int srcStride, int h)
{
    int i;
    for(i=0; i<h; i++)
    {
        AV_COPY64U(dst, src);
        dst+=dstStride;
        src+=srcStride;
    }
}

static inline void copy_block9(uint8_t *dst, const uint8_t *src, int dstStride, int srcStride, int h)
{
    int i;
    for(i=0; i<h; i++)
    {
        AV_COPY64U(dst, src);
        dst[8]= src[8];
        dst+=dstStride;
        src+=srcStride;
    }
}

static inline void copy_block16(uint8_t *dst, const uint8_t *src, int dstStride, int srcStride, int h)
{
    int i;
    for(i=0; i<h; i++)
    {
        AV_COPY128U(dst, src);
        dst+=dstStride;
        src+=srcStride;
    }
}

static inline void copy_block17(uint8_t *dst, const uint8_t *src, int dstStride, int srcStride, int h)
{
    int i;
    for(i=0; i<h; i++)
    {
        AV_COPY128U(dst, src);
        dst[16]= src[16];
        dst+=dstStride;
        src+=srcStride;
    }
}

#endif /* AVCODEC_DSPUTIL_H */<|MERGE_RESOLUTION|>--- conflicted
+++ resolved
@@ -195,20 +195,14 @@
 void ff_init_scantable_permutation(uint8_t *idct_permutation,
                                    int idct_permutation_type);
 
-<<<<<<< HEAD
 #define EMULATED_EDGE(depth) \
-void ff_emulated_edge_mc_ ## depth (uint8_t *buf, const uint8_t *src, int linesize,\
+void ff_emulated_edge_mc_ ## depth (uint8_t *buf, const uint8_t *src, ptrdiff_t linesize,\
                          int block_w, int block_h,\
                          int src_x, int src_y, int w, int h);
 
 EMULATED_EDGE(8)
-EMULATED_EDGE(9)
-EMULATED_EDGE(10)
-EMULATED_EDGE(12)
-EMULATED_EDGE(14)
-
-=======
->>>>>>> 6906b193
+EMULATED_EDGE(16)
+
 /**
  * DSPContext.
  */
