--- conflicted
+++ resolved
@@ -1686,12 +1686,8 @@
     if (s->frame_size <= 0 || s->frame_size > buf_size) {
         av_log(avctx, AV_LOG_ERROR, "incomplete frame\n");
         return AVERROR_INVALIDDATA;
-<<<<<<< HEAD
-    }else if(s->frame_size < buf_size){
+    } else if (s->frame_size < buf_size) {
         av_log(avctx, AV_LOG_DEBUG, "incorrect frame size - multiple frames in buffer?\n");
-=======
-    } else if (s->frame_size < buf_size) {
->>>>>>> 5864eb42
         buf_size= s->frame_size;
     }
 
