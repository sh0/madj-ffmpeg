--- conflicted
+++ resolved
@@ -299,13 +299,7 @@
     s->buf = buf;
     s->size = buf_size;
 
-<<<<<<< HEAD
-    s->frame.reference = 3;
-    s->frame.buffer_hints = FF_BUFFER_HINTS_VALID | FF_BUFFER_HINTS_PRESERVE | FF_BUFFER_HINTS_REUSABLE;
-    if (avctx->reget_buffer(avctx, &s->frame)) {
-=======
     if ((ret = ff_reget_buffer(avctx, &s->frame)) < 0) {
->>>>>>> 759001c5
         av_log(s->avctx, AV_LOG_ERROR, "reget_buffer() failed\n");
         return ret;
     }
